# src/agents/feature_agent.py
import pandas as pd
import numpy as np
import os
import ta # Technical Analysis library: pip install ta
from sklearn.preprocessing import StandardScaler
import joblib 

from src.column_names import COL_OPEN, COL_HIGH, COL_LOW, COL_CLOSE, COL_VOLUME

from .base_agent import BaseAgent

class FeatureAgent(BaseAgent):
    """
    FeatureAgent is responsible for:
    1. Loading raw bar data.
    2. Computing technical indicators (RSI, EMA, VWAP deviation, time-of-day).
    3. Normalizing/Standardizing features.
    4. Rolling features into NumPy arrays for the RL environment.
    5. Saving/Loading scalers.
    """
    def __init__(self, config: dict):
        super().__init__(agent_name="FeatureAgent", config=config)
        self.processed_data_dir = self.config.get('data_dir_processed', 'data/processed')
        self.scalers_dir = self.config.get('scalers_dir', 'data/scalers')
        os.makedirs(self.processed_data_dir, exist_ok=True)
        os.makedirs(self.scalers_dir, exist_ok=True)
        
        self.feature_config = self.config.get('feature_engineering', {}) # Main key for all feature params
        # If feature_engineering is not nested, the config itself might contain the feature params
        if not self.feature_config:
            self.feature_config = self.config
        self.feature_list = self.feature_config.get('features', []) # List of features to compute
        self.scaler = None
        self.lookback_window = self.feature_config.get('lookback_window', 1) # For observation sequences

        # For live processing
        self.live_data_buffer = pd.DataFrame() # Buffer for raw OHLCV bars for live feature calculation
        self.normalized_feature_history_buffer = [] # Stores recent N rows of normalized features for sequencing
        self._max_indicator_lookback = 0 # Determined from feature configs, for live_data_buffer size
        self._is_live_session_initialized = False


        self.logger.info(f"Processed data will be saved to: {self.processed_data_dir}")
        self.logger.info(f"Scalers will be saved/loaded from: {self.scalers_dir}")
        self.logger.info(f"Features to compute based on config: {self.feature_list}")
        self.logger.info(f"Lookback window for sequences: {self.lookback_window}")

    def _calculate_rsi(self, series: pd.Series, window: int) -> pd.Series:
        """Calculates Relative Strength Index (RSI) using 'ta' library."""
        self.logger.debug(f"Calculating RSI with window {window}.")
        try:
            rsi_indicator = ta.momentum.RSIIndicator(close=series, window=window, fillna=True)
            rsi_series = rsi_indicator.rsi()
            return rsi_series.rename(f'rsi_{window}')
        except Exception as e:
            self.logger.error(f"Error calculating RSI with window {window}: {e}", exc_info=True)
            return pd.Series(np.nan, index=series.index, name=f'rsi_{window}')


    def _calculate_ema(self, series: pd.Series, window: int) -> pd.Series:
        """Calculates Exponential Moving Average (EMA) using pandas."""
        self.logger.debug(f"Calculating EMA with window {window}.")
        try:
            return series.ewm(span=window, adjust=False, min_periods=window).mean().rename(f'ema_{window}')
        except Exception as e:
            self.logger.error(f"Error calculating EMA with window {window}: {e}", exc_info=True)
            return pd.Series(np.nan, index=series.index, name=f'ema_{window}')


    def _calculate_vwap(self, high: pd.Series, low: pd.Series, close: pd.Series, volume: pd.Series, window: int = None, group_by_day: bool = True) -> pd.Series:
        """
        Calculates Volume Weighted Average Price (VWAP).
        If window is None and group_by_day is True, calculates daily VWAP.
        If window is an int, calculates rolling VWAP over that window.
        """
        self.logger.debug(f"Calculating VWAP. Window: {window}, Group by Day: {group_by_day}")
        if not all(isinstance(s, pd.Series) for s in [high, low, close, volume]):
            self.logger.error("VWAP calculation requires pandas Series inputs.")
            return pd.Series(np.nan, index=close.index, name='vwap_error')
            
        typical_price = (high + low + close) / 3
        pv = typical_price * volume

        if window is not None and window > 0: # Rolling VWAP
            self.logger.debug(f"Calculating rolling VWAP with window {window}.")
            rolling_pv_sum = pv.rolling(window=window, min_periods=1).sum()
            rolling_volume_sum = volume.rolling(window=window, min_periods=1).sum()
            vwap = (rolling_pv_sum / rolling_volume_sum).rename(f'vwap_roll_{window}')
        elif group_by_day: # Daily VWAP
            self.logger.debug("Calculating daily VWAP.")
            # Requires a DatetimeIndex
            if not isinstance(close.index, pd.DatetimeIndex):
                self.logger.error("Daily VWAP requires a DatetimeIndex.")
                return pd.Series(np.nan, index=close.index, name='vwap_daily_error')
            
            # Group by date (day) and calculate cumulative sum for pv and volume within each day
            # then divide. This resets VWAP calculation at the start of each day.
            df_temp = pd.DataFrame({'pv': pv, COL_VOLUME: volume, 'trading_date': close.index.date})
            df_temp['daily_cum_pv'] = df_temp.groupby('trading_date')['pv'].cumsum()
            df_temp['daily_cum_volume'] = df_temp.groupby('trading_date')[COL_VOLUME].cumsum()
            vwap = (df_temp['daily_cum_pv'] / df_temp['daily_cum_volume']).rename('vwap_daily')
            vwap.index = close.index # Ensure original index is restored
        else:
            self.logger.warning("VWAP calculation parameters unclear (no window, not daily). Defaulting to cumulative VWAP.")
            # Cumulative VWAP over the whole series if no window and not daily
            vwap = (pv.cumsum() / volume.cumsum()).rename('vwap_cumulative')
        
        # Handle potential division by zero if volume is zero for a period
        vwap.replace([np.inf, -np.inf], np.nan, inplace=True) 
        # Forward fill NaNs that might result from zero volume, common at start of rolling/daily VWAP
        vwap.ffill(inplace=True) 
        return vwap

    def _add_time_features(self, df: pd.DataFrame, time_feature_config: list, sin_cos_config: list) -> pd.DataFrame:
        """Adds time-based features and optionally sin/cos encodes them."""
        if not isinstance(df.index, pd.DatetimeIndex):
            self.logger.warning("DataFrame index is not DatetimeIndex. Cannot add time features.")
            return df
        
        if 'hour_of_day' in time_feature_config:
            df['hour_of_day'] = df.index.hour
            self.logger.debug("Added 'hour_of_day' feature.")
        if 'minute_of_hour' in time_feature_config:
            df['minute_of_hour'] = df.index.minute
            self.logger.debug("Added 'minute_of_hour' feature.")
        if 'day_of_week' in time_feature_config:
            df['day_of_week'] = df.index.dayofweek # Monday=0, Sunday=6
            self.logger.debug("Added 'day_of_week' feature.")
        if 'month_of_year' in time_feature_config: # Added for completeness
            df['month_of_year'] = df.index.month
            self.logger.debug("Added 'month_of_year' feature.")

        # Sin/Cos encoding for cyclical features
        if 'hour_of_day' in sin_cos_config and 'hour_of_day' in df.columns:
            df['hour_sin'] = np.sin(2 * np.pi * df['hour_of_day'] / 24.0)
            df['hour_cos'] = np.cos(2 * np.pi * df['hour_of_day'] / 24.0)
            df.drop(columns=['hour_of_day'], inplace=True) # Drop original if encoded
            self.logger.debug("Applied Sin/Cos encoding to 'hour_of_day'.")
        if 'minute_of_hour' in sin_cos_config and 'minute_of_hour' in df.columns:
            df['minute_sin'] = np.sin(2 * np.pi * df['minute_of_hour'] / 60.0)
            df['minute_cos'] = np.cos(2 * np.pi * df['minute_of_hour'] / 60.0)
            df.drop(columns=['minute_of_hour'], inplace=True)
            self.logger.debug("Applied Sin/Cos encoding to 'minute_of_hour'.")
        if 'day_of_week' in sin_cos_config and 'day_of_week' in df.columns:
            df['day_of_week_sin'] = np.sin(2 * np.pi * df['day_of_week'] / 7.0)
            df['day_of_week_cos'] = np.cos(2 * np.pi * df['day_of_week'] / 7.0)
            df.drop(columns=['day_of_week'], inplace=True)
            self.logger.debug("Applied Sin/Cos encoding to 'day_of_week'.")
        if 'month_of_year' in sin_cos_config and 'month_of_year' in df.columns:
            df['month_sin'] = np.sin(2 * np.pi * df['month_of_year'] / 12.0)
            df['month_cos'] = np.cos(2 * np.pi * df['month_of_year'] / 12.0)
            df.drop(columns=['month_of_year'], inplace=True)
            self.logger.debug("Applied Sin/Cos encoding to 'month_of_year'.")
            
        return df

    def compute_features(self, raw_data_df: pd.DataFrame) -> pd.DataFrame | None:
        """
        Computes all configured features on the raw data.

        Args:
            raw_data_df (pd.DataFrame): DataFrame with COL_OPEN, COL_HIGH, COL_LOW, COL_CLOSE, COL_VOLUME columns
                                        and a DatetimeIndex.

        Returns:
            pd.DataFrame or None: DataFrame with original data and added features, or None if error.
        """
        if not isinstance(raw_data_df.index, pd.DatetimeIndex):
            self.logger.error("Raw data DataFrame must have a DatetimeIndex.")
            return None
            
        df = raw_data_df.copy()
        
        # Ensure required columns exist
        required_cols = [COL_OPEN, COL_HIGH, COL_LOW, COL_CLOSE, COL_VOLUME]
        if not all(col in df.columns for col in required_cols):
            self.logger.error(f"Raw data missing one or more required columns: {required_cols}")
            return None

        # --- RSI ---
        if 'RSI' in self.feature_list and 'rsi' in self.feature_config:
            rsi_params = self.feature_config['rsi']
            df[f'rsi_{rsi_params.get("window", 14)}'] = self._calculate_rsi(df[COL_CLOSE], rsi_params.get("window", 14))

        # --- EMAs ---
        if 'EMA' in self.feature_list and 'ema' in self.feature_config:
            ema_params = self.feature_config['ema']
            for window in ema_params.get('windows', []):
                df[f'ema_{window}'] = self._calculate_ema(df[COL_CLOSE], window)
            # Example: EMA difference (MACD-like)
            if 'ema_diff' in ema_params and len(ema_params.get('windows', [])) == 2:
                fast_ema_col = f'ema_{ema_params["windows"][0]}'
                slow_ema_col = f'ema_{ema_params["windows"][1]}'
                if fast_ema_col in df and slow_ema_col in df:
                    df['ema_diff'] = df[fast_ema_col] - df[slow_ema_col]
                    self.logger.info(f"Added 'ema_diff' feature ({fast_ema_col} - {slow_ema_col}).")


        # --- VWAP & VWAP Deviation ---
        if 'VWAP' in self.feature_list and 'vwap' in self.feature_config:
            vwap_params = self.feature_config['vwap']
            # For simplicity, using a daily VWAP placeholder. A rolling window VWAP might also be useful.
            df['vwap'] = self._calculate_vwap(df[COL_HIGH], df[COL_LOW], df[COL_CLOSE], df[COL_VOLUME], window=vwap_params.get("window"))
            df['vwap_deviation'] = (df[COL_CLOSE] - df['vwap']) / df['vwap'] # Percentage deviation
            self.logger.info("Added 'vwap' and 'vwap_deviation' features.")

        # --- Time Features ---
        if 'Time' in self.feature_list and 'time_features' in self.feature_config:
            time_features = self.feature_config.get('time_features', [])
            sin_cos_encode = self.feature_config.get('sin_cos_encode', [])
            df = self._add_time_features(df, time_features, sin_cos_encode)

        # TODO: Add optional order-book imbalance features if such data is available and processed.
        # This would likely come from a different data source or a more granular DataAgent output.

        # Drop rows with NaNs created by indicators with initial warm-up periods
        # Or decide on a fill strategy (e.g., fill with mean, 0, or forward fill)
        original_len = len(df)
        df.dropna(inplace=True)
        self.logger.info(f"Dropped {original_len - len(df)} rows due to NaNs after feature calculation.")
        
        if df.empty:
            self.logger.warning("DataFrame is empty after feature calculation and NaN drop. Check indicator warm-up periods and data length.")
            return None
            
        # Select only the columns that will be used as features for the model + close for reward calculation
        # The final feature set for the model might exclude OHLCV if they are not directly used.
        # This depends on the observation space definition.
        # For now, we keep them and allow selection later.
        self.logger.info(f"Computed features. DataFrame columns: {df.columns.tolist()}")
        return df

    def normalize_features(self, features_df: pd.DataFrame, fit_scaler: bool = False, symbol: str = "default") -> pd.DataFrame | None:
        """
        Normalizes (scales) the feature columns.
        Uses StandardScaler by default. Fits the scaler if `fit_scaler` is True or if no scaler is loaded.
        Saves the scaler if `fit_scaler` is True.

        Args:
            features_df (pd.DataFrame): DataFrame with features to normalize.
            fit_scaler (bool): If True, fits a new scaler. Otherwise, uses existing/loaded scaler.
            symbol (str): Symbol name, used for naming the saved scaler file.

        Returns:
            pd.DataFrame or None: DataFrame with normalized features, or None if error.
        """
        if features_df is None or features_df.empty:
            self.logger.error("Cannot normalize empty or None DataFrame.")
            return None

        scaler_path = os.path.join(self.scalers_dir, f"{symbol}_feature_scaler.pkl")
        
        feature_cols_to_scale = self.feature_config.get('feature_cols_to_scale', [])
        if not feature_cols_to_scale: # If not specified, try to scale all non-OHLCV and non-datetime columns
            excluded_cols = [COL_OPEN, COL_HIGH, COL_LOW, COL_CLOSE, COL_VOLUME, 'date', 'datetime'] # Common exclusions
            feature_cols_to_scale = [col for col in features_df.columns if col not in excluded_cols and features_df[col].dtype in [np.float64, np.int64]]
            self.logger.info(f"Auto-detected feature columns to scale: {feature_cols_to_scale}")

        if not feature_cols_to_scale:
            self.logger.warning("No feature columns specified or detected for scaling. Returning data as is.")
            return features_df
            
        # Ensure all columns to scale are actually in the dataframe
        missing_cols = [col for col in feature_cols_to_scale if col not in features_df.columns]
        if missing_cols:
            self.logger.error(f"Columns specified for scaling are missing from DataFrame: {missing_cols}")
            return None

        data_to_scale = features_df[feature_cols_to_scale].copy()

        if fit_scaler:
            self.scaler = StandardScaler()
            self.logger.info(f"Fitting new StandardScaler for {symbol} on columns: {feature_cols_to_scale}")
            self.scaler.fit(data_to_scale)
            try:
                joblib.dump(self.scaler, scaler_path)
                self.logger.info(f"Scaler for {symbol} saved to {scaler_path}")
            except Exception as e:
                self.logger.error(f"Error saving scaler for {symbol} to {scaler_path}: {e}")
        else:
            if self.scaler is None: # Try to load if not already in memory
                if os.path.exists(scaler_path):
                    try:
                        self.scaler = joblib.load(scaler_path)
                        self.logger.info(f"Loaded existing StandardScaler for {symbol} from {scaler_path}")
                    except Exception as e:
                        self.logger.error(f"Error loading scaler from {scaler_path}: {e}. Fitting a new one.")
                        self.scaler = StandardScaler()
                        self.scaler.fit(data_to_scale) # Fallback: fit on current data
                else:
                    self.logger.warning(f"Scaler file not found at {scaler_path} and fit_scaler is False. Fitting a new one on current data (may lead to data leakage if this is test data).")
                    self.scaler = StandardScaler()
                    self.scaler.fit(data_to_scale) # Fallback: fit on current data

        if self.scaler is None:
             self.logger.error(f"Scaler for {symbol} is not available. Cannot normalize features.")
             return None

        normalized_data = self.scaler.transform(data_to_scale)
        normalized_df = pd.DataFrame(normalized_data, columns=feature_cols_to_scale, index=features_df.index)
        
        # Combine back with non-scaled columns (like COL_CLOSE, COL_VOLUME if needed by env)
        # Create a new DataFrame to avoid modifying the original features_df structure unnecessarily here
        final_df = features_df.copy()
        for col in feature_cols_to_scale:
            final_df[col] = normalized_df[col]
            
        self.logger.info(f"Features normalized for {symbol}.")
        return final_df

    def create_sequences(self, features_df: pd.DataFrame) -> np.ndarray | None:
        """
        Transforms the DataFrame of features into sequences (lookback windows).
        The output shape will be (num_samples, lookback_window, num_features).
        This is typically used for environments that expect sequential input (e.g., for LSTMs).

        Args:
            features_df (pd.DataFrame): DataFrame of features (potentially normalized).
                                        It's assumed that the columns in this DF are the ones
                                        to be included in the sequence.

        Returns:
            np.ndarray or None: NumPy array of sequences, or None if error.
        """
        if self.lookback_window <= 0:
            self.logger.warning("Lookback window is <= 0. Returning data as non-sequential NumPy array.")
            return features_df.values

        if features_df is None or features_df.empty:
            self.logger.error("Cannot create sequences from empty or None DataFrame.")
            return None
        
        if len(features_df) < self.lookback_window:
            self.logger.error(f"Data length ({len(features_df)}) is less than lookback window ({self.lookback_window}). Cannot create sequences.")
            return None

        data_values = features_df.values
        num_samples = data_values.shape[0] - self.lookback_window + 1
        num_features = data_values.shape[1]
        
        sequences = np.zeros((num_samples, self.lookback_window, num_features))
        
        for i in range(num_samples):
            sequences[i] = data_values[i : i + self.lookback_window]
            
        self.logger.info(f"Created sequences of shape: {sequences.shape}")
        return sequences
        
    def get_processed_filepath(self, symbol: str, start_date: str, end_date: str, interval: str, data_format: str = "npy") -> str:
        """Helper to generate a consistent filepath for processed data."""
        # Ensure dates are in a consistent format for filenames
        start_f = start_date.replace('-', '').split(' ')[0]
        end_f = end_date.replace('-', '').split(' ')[0]
        interval_f = interval.replace(' ', '')
        filename = f"{symbol}_{start_f}_{end_f}_{interval_f}_features.{data_format}"
        return os.path.join(self.processed_data_dir, symbol, filename)

    def run(self, raw_data_df: pd.DataFrame, symbol: str, 
            cache_processed_data: bool = True, fit_scaler: bool = False,
            # Date params are for cache naming consistency with DataAgent
            start_date_str: str = "unknown", end_date_str: str = "unknown", interval_str: str = "unknown" 
            ) -> tuple[pd.DataFrame | None, np.ndarray | None, pd.Series | None]:
        """
        Main method to process raw data: compute features, normalize, and create sequences.

        Args:
            raw_data_df (pd.DataFrame): Raw market data.
            symbol (str): Stock symbol, used for naming saved scalers and processed data.
            cache_processed_data (bool): Whether to save the processed features (before sequencing) to disk.
            fit_scaler (bool): Whether to fit a new scaler (True for training) or use existing (False for testing/live).
            start_date_str, end_date_str, interval_str (str): Metadata for naming cached processed files.

        Returns:
            tuple(pd.DataFrame | None, np.ndarray | None, pd.Series | None):
                - final_features_df: DataFrame of features (normalized, before sequencing). Retains index.
                - feature_sequences: NumPy array of feature sequences (if lookback_window > 0). Index is lost.
                                     If lookback_window <=0, this is just `final_features_df.values`.
                - price_data_for_env: Series of CLOSE prices aligned with the `final_features_df` index,
                                      to be used by the environment for reward calculation.
                                      If sequencing is applied, this needs to be sliced to match the
                                      number of samples in `feature_sequences`.
        """
        self.logger.info(f"FeatureAgent run triggered for {symbol}.")
        if raw_data_df is None or raw_data_df.empty:
            self.logger.error("Raw data is empty. Cannot process features.")
            return None, None, None

        # 1. Compute Features
        features_df = self.compute_features(raw_data_df)
        if features_df is None:
            self.logger.error("Feature computation failed.")
            return None, None, None

        # 2. Normalize Features
        # The columns to scale are defined in config: 'feature_cols_to_scale'
        # If not defined, it attempts to scale all numeric columns not in OHLCV.
        normalized_features_df = self.normalize_features(features_df, fit_scaler=fit_scaler, symbol=symbol)
        if normalized_features_df is None:
            self.logger.error("Feature normalization failed.")
            return None, None, None # Or return unnormalized features_df?

        final_features_df = normalized_features_df
        
        # Extract price data (e.g., CLOSE prices) for the environment
        # This should be done BEFORE sequencing, using the same index as final_features_df
        # The environment will need this to calculate P&L.
        # Make sure CLOSE prices are from the original data, not scaled.
        if COL_CLOSE not in final_features_df.columns:
            self.logger.error("CLOSE column not found in features DataFrame. Cannot provide price data for env.")
            # Potentially, CLOSE might have been in raw_data_df but not explicitly carried over or was scaled.
            # Ensure CLOSE (unscaled) is available.
            # If CLOSE was scaled, we should use the original CLOSE from features_df (before normalization)
            # or raw_data_df, aligned with final_features_df.index.
            if COL_CLOSE in features_df: # from before normalization
                 price_data_for_env = features_df.loc[final_features_df.index, COL_CLOSE].copy()
            elif COL_CLOSE in raw_data_df: # from raw_data, aligned
                 price_data_for_env = raw_data_df.loc[final_features_df.index, COL_CLOSE].copy()
            else:
                 price_data_for_env = None # Should not happen if data pipeline is correct
        else: # CLOSE is in final_features_df (might be scaled if not excluded)
            # It is safer to take CLOSE from features_df (before scaling) or raw_data_df
            if COL_CLOSE in features_df:
                 price_data_for_env = features_df.loc[final_features_df.index, COL_CLOSE].copy()
            else: # Fallback, though CLOSE ideally shouldn't be scaled if used for P&L
                 price_data_for_env = final_features_df[COL_CLOSE].copy()


        # 3. Create Sequences (if lookback_window > 1)
        # The environment usually expects only the feature values, not OHLCV unless they are features.
        # Select only the final set of features intended for the observation space before sequencing.
        obs_feature_cols = self.config.get('observation_feature_cols', final_features_df.columns.tolist())
        # Ensure all obs_feature_cols are in final_features_df
        missing_obs_cols = [col for col in obs_feature_cols if col not in final_features_df.columns]
        if missing_obs_cols:
            self.logger.error(f"Observation feature columns {missing_obs_cols} not found in the dataframe. Using all columns.")
            obs_feature_cols = final_features_df.columns.tolist()
            
        df_for_sequencing = final_features_df[obs_feature_cols]

        if self.lookback_window > 1 : # lookback_window=1 means single step, no sequence needed beyond current obs
            feature_sequences = self.create_sequences(df_for_sequencing)
            if feature_sequences is None:
                self.logger.error("Sequence creation failed.")
                return final_features_df, None, price_data_for_env # Return what we have so far

            # If sequences were created, the price_data_for_env needs to be aligned with the sequences.
            # A sequence starting at index `k` (from original data) corresponds to making a decision
            # at the end of the sequence, i.e., at index `k + lookback_window - 1`.
            # The price at this point is relevant for calculating the reward for an action taken.
            if price_data_for_env is not None:
                price_data_for_env = price_data_for_env.iloc[self.lookback_window - 1:]
                if len(price_data_for_env) != feature_sequences.shape[0]:
                    self.logger.warning(f"Mismatch in length between price data ({len(price_data_for_env)}) and feature sequences ({feature_sequences.shape[0]}) after alignment.")
                    # This might require adjustment based on how exactly rewards are calculated for sequences.
                    # Typically, the price at time `t` is used for action at `t`, and reward is based on price at `t+1`.
                    # If obs at `t` is sequence `s_t = [x_{t-L+1}, ..., x_t]`, action `a_t` is taken.
                    # Reward `r_t` may depend on `p_{t+1}`.
                    # So, `price_data_for_env` should align with the *end points* of sequences.
        elif self.lookback_window == 1: # Single observation, not a sequence over time
             feature_sequences = df_for_sequencing.values # Shape: (num_samples, num_features)
             # Price data alignment is direct
        else: # lookback_window <= 0, e.g. for non-sequential models that take current features_df.values
             feature_sequences = df_for_sequencing.values
             # Price data alignment is direct

        if cache_processed_data:
            try:
                # Save the final_features_df (DataFrame before sequencing, but normalized)
                # And/Or the feature_sequences (NumPy array)
                # For simplicity, let's save final_features_df as CSV and feature_sequences as NPY
                # This cache path should be robust using actual start/end dates of the data.
                # Using passed strings for now.
                df_cache_path = self.get_processed_filepath(symbol, start_date_str, end_date_str, interval_str, "csv")
                npy_cache_path = self.get_processed_filepath(symbol, start_date_str, end_date_str, interval_str, "npy")

                os.makedirs(os.path.dirname(df_cache_path), exist_ok=True)
                final_features_df.to_csv(df_cache_path)
                self.logger.info(f"Saved processed DataFrame features to {df_cache_path}")

                if feature_sequences is not None:
                    np.save(npy_cache_path, feature_sequences)
                    self.logger.info(f"Saved processed NumPy feature sequences to {npy_cache_path}")

            except Exception as e:
                self.logger.error(f"Error caching processed data for {symbol}: {e}")
        
        self.logger.info(f"FeatureAgent run completed for {symbol}.")
        return final_features_df, feature_sequences, price_data_for_env


if __name__ == '__main__':
    import logging
    logging.basicConfig(level=logging.INFO, format='%(asctime)s - %(name)s - %(levelname)s - %(message)s')

    # Example Configuration
    config = {
        'data_dir_processed': 'data/processed_test',
        'scalers_dir': 'data/scalers_test',
        'features': ['RSI', 'EMA', 'VWAP'], # Which categories of features to compute
        'rsi': {'window': 14},
        'ema': {'windows': [12, 26], 'ema_diff': True}, # Compute EMA(12), EMA(26), and their difference
        'vwap': {'window': None}, # Daily VWAP (placeholder logic)
        'time_features': ['hour', 'day_of_week'], # Add hour and day_of_week
        'lookback_window': 5, # Create sequences of 5 timesteps
        # Define which columns from the feature_df should be scaled
        'feature_cols_to_scale': ['rsi_14', 'ema_12', 'ema_26', 'ema_diff', 'vwap_deviation', 'hour_of_day', 'day_of_week'],
        # Define which columns (after scaling) should be part of the observation sequence for the model
        'observation_feature_cols': ['rsi_14', 'ema_12', 'ema_26', 'ema_diff', 'vwap_deviation', 'hour_of_day', 'day_of_week', COL_CLOSE, COL_VOLUME] # Example
    }

    feature_agent = FeatureAgent(config=config)

    # Create dummy raw data (as DataAgent would provide)
    dates = pd.to_datetime([
        '2023-01-01 09:30:00', '2023-01-01 09:31:00', '2023-01-01 09:32:00', '2023-01-01 09:33:00',
        '2023-01-01 09:34:00', '2023-01-01 09:35:00', '2023-01-01 09:36:00', '2023-01-01 09:37:00',
        '2023-01-01 09:38:00', '2023-01-01 09:39:00', '2023-01-01 09:40:00', '2023-01-01 09:41:00',
        '2023-01-01 09:42:00', '2023-01-01 09:43:00', '2023-01-01 09:44:00', '2023-01-01 09:45:00',
    ])
    num_rows = len(dates)
    data = {
        COL_OPEN: np.random.rand(num_rows) * 10 + 100,
        COL_HIGH: np.random.rand(num_rows) * 5 + 105, # ensure high > open
        COL_LOW: np.random.rand(num_rows) * 5 + 95,   # ensure low < open
        COL_CLOSE: np.random.rand(num_rows) * 10 + 100,
        COL_VOLUME: np.random.randint(100, 1000, size=num_rows) * 10
    }
    raw_df = pd.DataFrame(data, index=pd.DatetimeIndex(dates, name='date'))
    raw_df[COL_HIGH] = raw_df[[COL_OPEN, COL_CLOSE]].max(axis=1) + np.random.rand(num_rows) * 2
    raw_df[COL_LOW] = raw_df[[COL_OPEN, COL_CLOSE]].min(axis=1) - np.random.rand(num_rows) * 2

    print("--- Dummy Raw Data ---")
    print(raw_df.head())

    # Run the FeatureAgent (fit_scaler=True as this would be 'training' data)
    # Using dummy date strings for cache naming example
    final_df, sequences, prices = feature_agent.run(
        raw_df, 
        symbol="DUMMY_STOCK", 
        fit_scaler=True,
        start_date_str="20230101", 
        end_date_str="20230101", 
        interval_str="1min"
    )

    if final_df is not None:
        print("\n--- Final Features DataFrame (normalized, before sequencing) ---")
        print(final_df.head())
        print(f"Shape: {final_df.shape}")
        
        # Verify scaler was saved
        scaler_path = os.path.join(config['scalers_dir'], "DUMMY_STOCK_feature_scaler.pkl")
        if os.path.exists(scaler_path):
            print(f"Scaler saved to {scaler_path}")
        else:
            print(f"Scaler NOT saved to {scaler_path}")
            
        # Verify processed data cache
        df_cache_path = feature_agent.get_processed_filepath("DUMMY_STOCK", "20230101", "20230101", "1min", "csv")
        if os.path.exists(df_cache_path):
            print(f"Processed DataFrame cache saved to {df_cache_path}")
        else:
            print(f"Processed DataFrame cache NOT saved to {df_cache_path}")


    if sequences is not None:
        print("\n--- Feature Sequences (for RL agent observation) ---")
        print(sequences[0]) # Print the first sequence
        print(f"Shape: {sequences.shape}")
        
        npy_cache_path = feature_agent.get_processed_filepath("DUMMY_STOCK", "20230101", "20230101", "1min", "npy")
        if os.path.exists(npy_cache_path):
            print(f"NumPy sequence cache saved to {npy_cache_path}")
        else:
            print(f"NumPy sequence cache NOT saved to {npy_cache_path}")


    if prices is not None:
        print("\n--- Price Data for Environment (aligned with features) ---")
        print(prices.head())
        print(f"Shape: {prices.shape}")
        if sequences is not None and config['lookback_window'] > 1:
             # Expected length of prices should match number of sequences
            expected_len = raw_df.shape[0] - len(raw_df) + sequences.shape[0] # Simplified, depends on NaN drops
            # More directly: prices length should match sequences.shape[0] after alignment
            if len(prices) == sequences.shape[0]:
                print("Price data length matches sequence data length.")
            else:
                print(f"Price data length ({len(prices)}) MISMATCHES sequence data length ({sequences.shape[0]}). Check alignment logic.")
    
    print("\nFeatureAgent example run complete.")


    # --- Methods for Live Trading Feature Calculation ---

    def _determine_max_indicator_lookback(self) -> int:
        """
        Determines the maximum window size required by any configured indicator.
        This helps define the minimum size for the live_data_buffer.
        """
        max_lookback = 0
        if 'RSI' in self.feature_list and 'rsi' in self.feature_config:
            max_lookback = max(max_lookback, self.feature_config['rsi'].get("window", 14))
<<<<<<< HEAD
        
        if 'EMA' in self.feature_list and 'ema' in self.feature_config:
            for window in self.feature_config['ema'].get('windows', []):
                max_lookback = max(max_lookback, window)
        
=======

        if 'EMA' in self.feature_list and 'ema' in self.feature_config:
            for window in self.feature_config['ema'].get('windows', []):
                max_lookback = max(max_lookback, window)

>>>>>>> 012c4601
        if 'VWAP' in self.feature_list and 'vwap' in self.feature_config:
            # Daily VWAP doesn't have a fixed lookback in the same sense, but rolling VWAP does.
            # If using rolling VWAP, its window should be considered.
            # For daily VWAP, we need enough data to cover the start of the day if the session starts mid-day.
            # This is more about ensuring the buffer can hold a full day's data if needed, or relying on warmup.
            # For simplicity, if a rolling VWAP window is given, use that. Otherwise, a default like 50-100 might be needed
            # if no other indicator has a larger window, just to give VWAP some data.
            vwap_window = self.feature_config['vwap'].get("window")
            if vwap_window: # Rolling VWAP
                max_lookback = max(max_lookback, vwap_window)
            # else for Daily VWAP, it's calculated per day, doesn't add to this numerical max_lookback for buffer length.
            # However, the buffer should ideally be long enough to establish VWAP.
<<<<<<< HEAD
        
=======

>>>>>>> 012c4601
        # Add other features like Bollinger Bands, MACD, etc. if they are implemented.
        # For example:
        # if 'MACD' in self.feature_list and 'macd' in self.feature_config:
        #     fast = self.feature_config['macd'].get("fast_period", 12)
        #     slow = self.feature_config['macd'].get("slow_period", 26)
        #     max_lookback = max(max_lookback, slow) # MACD depends on the slower EMA

        if max_lookback == 0: # Default if no windowed indicators are configured
            max_lookback = self.lookback_window # At least the model's observation lookback
            self.logger.warning(f"No specific indicator windows found; setting max_indicator_lookback to model's lookback_window: {max_lookback}")

        # Ensure it's at least as large as the model's observation sequence length
<<<<<<< HEAD
        self._max_indicator_lookback = max(max_lookback, self.lookback_window) 
=======
        self._max_indicator_lookback = max(max_lookback, self.lookback_window)
>>>>>>> 012c4601
        self.logger.info(f"Determined maximum indicator lookback period: {self._max_indicator_lookback} bars.")
        return self._max_indicator_lookback

    def _load_scaler(self, symbol: str) -> bool:
        """Loads the scaler for the given symbol. Returns True if successful."""
        scaler_path = os.path.join(self.scalers_dir, f"{symbol}_feature_scaler.pkl")
        if os.path.exists(scaler_path):
            try:
                self.scaler = joblib.load(scaler_path)
                self.logger.info(f"Live Trading: Loaded StandardScaler for {symbol} from {scaler_path}")
                return True
            except Exception as e:
                self.logger.error(f"Live Trading: Error loading scaler for {symbol} from {scaler_path}: {e}", exc_info=True)
                self.scaler = None
                return False
        else:
            self.logger.error(f"Live Trading: Scaler file not found for {symbol} at {scaler_path}. Cannot proceed with live feature calculation.")
            self.scaler = None
            return False

    def initialize_live_session(self, symbol: str, historical_data_for_warmup: pd.DataFrame = None):
        """
        Prepares the FeatureAgent for a live trading session.
        - Loads the appropriate scaler.
        - Initializes the live_data_buffer, optionally with historical data for warming up indicators.
        - Determines the maximum lookback needed by indicators.
        """
        self.logger.info(f"Initializing live trading session for symbol: {symbol}")
        self._is_live_session_initialized = False # Reset

        if not self._load_scaler(symbol):
            return # Error already logged by _load_scaler

        self._determine_max_indicator_lookback()

        self.live_data_buffer = pd.DataFrame()
        self.normalized_feature_history_buffer = [] # Use a deque for efficiency if lookback_window is large
        # from collections import deque
        # self.normalized_feature_history_buffer = deque(maxlen=self.lookback_window)


        if historical_data_for_warmup is not None and not historical_data_for_warmup.empty:
            self.logger.info(f"Warming up live_data_buffer with {len(historical_data_for_warmup)} historical bars.")
            # Ensure warmup data has correct columns and index, similar to a live bar
            # For simplicity, assuming it's already correctly formatted.
            self.live_data_buffer = historical_data_for_warmup.copy()
            # Trim buffer if warmup data is longer than needed (max_indicator_lookback + lookback_window for safety margin)
            # The buffer needs enough history for indicators AND then enough for the model's sequence.
            # Total buffer size should be roughly max_indicator_lookback + self.lookback_window
            # Let's use _max_indicator_lookback as it already considers self.lookback_window.
            # No, _max_indicator_lookback is for *indicator calculation*.
            # The actual buffer for raw data should be at least _max_indicator_lookback.
            # Then, from the computed features, we take `self.lookback_window` for the model.
<<<<<<< HEAD
            buffer_needed_for_indicators = self._max_indicator_lookback 
            
=======
            buffer_needed_for_indicators = self._max_indicator_lookback

>>>>>>> 012c4601
            if len(self.live_data_buffer) > buffer_needed_for_indicators:
                 self.live_data_buffer = self.live_data_buffer.iloc[-buffer_needed_for_indicators:]
            self.logger.info(f"live_data_buffer initialized with {len(self.live_data_buffer)} bars after warmup and trim.")

            # Optional: Pre-compute features and fill normalized_feature_history_buffer if possible
            if len(self.live_data_buffer) >= buffer_needed_for_indicators: # Ensure enough data for stable features
                self.logger.info("Pre-computing features and populating normalized_feature_history_buffer from warmup data...")
                warmup_features_df = self.compute_features(self.live_data_buffer)
                if warmup_features_df is not None and not warmup_features_df.empty:
                    # Normalize all available warmup features
                    warmup_norm_features_df = self.normalize_features(warmup_features_df, fit_scaler=False, symbol=symbol)
                    if warmup_norm_features_df is not None and not warmup_norm_features_df.empty:
                        obs_cols = self.feature_config.get('observation_feature_cols', warmup_norm_features_df.columns.tolist())
                        warmup_obs_features = warmup_norm_features_df[obs_cols]
<<<<<<< HEAD
                        
=======

>>>>>>> 012c4601
                        # Populate the history buffer with the most recent `lookback_window` observations
                        num_to_take = min(len(warmup_obs_features), self.lookback_window)
                        for i in range(num_to_take):
                            # Append as list or 1-row DataFrame/Series
<<<<<<< HEAD
                            self.normalized_feature_history_buffer.append(warmup_obs_features.iloc[-(num_to_take - i)].values) 
                        self.logger.info(f"Normalized feature history buffer populated with {len(self.normalized_feature_history_buffer)} entries from warmup data.")
        
=======
                            self.normalized_feature_history_buffer.append(warmup_obs_features.iloc[-(num_to_take - i)].values)
                        self.logger.info(f"Normalized feature history buffer populated with {len(self.normalized_feature_history_buffer)} entries from warmup data.")

>>>>>>> 012c4601
        self._is_live_session_initialized = True
        self.logger.info("Live trading session initialized successfully.")


    def process_live_bar(self, new_bar_df: pd.DataFrame, symbol: str) -> tuple[np.ndarray | None, pd.Series | None]:
        """
        Processes a single new live bar to update features and generate the latest observation sequence.

        Args:
            new_bar_df (pd.DataFrame): A single-row DataFrame for the new bar.
                                       Must have a DatetimeIndex and OHLCV columns.
            symbol (str): The symbol of the bar (used for context, scaler already loaded).

        Returns:
            tuple(np.ndarray | None, pd.Series | None):
                - observation_sequence: NumPy array for the model (shape: lookback_window, num_features) or None.
                - latest_price_series: pd.Series containing the latest bar's OHLCV and timestamp, for context.
        """
        if not self._is_live_session_initialized:
            self.logger.error("Live session not initialized. Call initialize_live_session() first.")
            return None, None
<<<<<<< HEAD
        
        if self.scaler is None:
            self.logger.error(f"Scaler for {symbol} is not loaded. Cannot process live bar.")
            return None, None
            
=======

        if self.scaler is None:
            self.logger.error(f"Scaler for {symbol} is not loaded. Cannot process live bar.")
            return None, None

>>>>>>> 012c4601
        if not isinstance(new_bar_df.index, pd.DatetimeIndex) or len(new_bar_df) != 1:
            self.logger.error("New bar data must be a single-row DataFrame with a DatetimeIndex.")
            return None, new_bar_df.iloc[-1] if not new_bar_df.empty else None

        latest_price_series = new_bar_df.iloc[-1].copy() # For returning context

        # 1. Append to raw data buffer and trim
        # Use pd.concat instead of append if pandas version is newer
        if pd.__version__ >= "1.4.0":
            self.live_data_buffer = pd.concat([self.live_data_buffer, new_bar_df])
        else:
            self.live_data_buffer = self.live_data_buffer.append(new_bar_df)
<<<<<<< HEAD
        
=======

>>>>>>> 012c4601
        # Trim buffer to keep only necessary length for indicator calculation
        # Max length needed is _max_indicator_lookback (which includes model's lookback_window if larger)
        # No, _max_indicator_lookback is for indicator calculation only.
        # The buffer should be at least _max_indicator_lookback long for stable features.
        min_buffer_len_for_indicators = self._max_indicator_lookback
        if len(self.live_data_buffer) > min_buffer_len_for_indicators + 20: # Keep a bit extra margin
            self.live_data_buffer = self.live_data_buffer.iloc[-(min_buffer_len_for_indicators + 20):]
<<<<<<< HEAD
        
=======

>>>>>>> 012c4601
        if len(self.live_data_buffer) < min_buffer_len_for_indicators:
            self.logger.warning(f"Live data buffer size ({len(self.live_data_buffer)}) is less than "
                                f"max indicator lookback ({min_buffer_len_for_indicators}). Features might be unstable or NaN.")
            # Continue processing, but features might be NaN until buffer fills.
            # compute_features should handle this by returning NaNs or dropping rows.

        # 2. Compute features on the current buffer
        # compute_features will drop NaNs, so the output df might be shorter than live_data_buffer
        current_features_df = self.compute_features(self.live_data_buffer)
        if current_features_df is None or current_features_df.empty:
            self.logger.warning(f"Feature computation on live buffer for {symbol} yielded no data. Buffer size: {len(self.live_data_buffer)}")
            return None, latest_price_series
<<<<<<< HEAD
        
=======

>>>>>>> 012c4601
        # 3. Normalize the latest set of features
        # We only need to normalize the features corresponding to the *latest bar* for the model input.
        # However, the scaler expects a 2D array.
        latest_computed_features_row = current_features_df.iloc[-1:] # Keep as DataFrame for column selection
<<<<<<< HEAD
        
=======

>>>>>>> 012c4601
        # Ensure columns for scaling are present (as done in normalize_features)
        feature_cols_to_scale = self.feature_config.get('feature_cols_to_scale', [])
        if not feature_cols_to_scale: # Auto-detect if not specified
            excluded_cols = [COL_OPEN, COL_HIGH, COL_LOW, COL_CLOSE, COL_VOLUME, 'date', 'datetime']
            feature_cols_to_scale = [col for col in latest_computed_features_row.columns if col not in excluded_cols and latest_computed_features_row[col].dtype in [np.float64, np.int64]]

        if not all(col in latest_computed_features_row.columns for col in feature_cols_to_scale):
            self.logger.error(f"One or more columns to scale are missing from latest computed features for {symbol}.")
            return None, latest_price_series

        data_to_scale = latest_computed_features_row[feature_cols_to_scale]
<<<<<<< HEAD
        
=======

>>>>>>> 012c4601
        try:
            normalized_data_values = self.scaler.transform(data_to_scale) # Input must be 2D
        except Exception as e:
            self.logger.error(f"Error transforming latest features for {symbol}: {e}", exc_info=True)
            return None, latest_price_series

        # Create a Series or 1-row DF for the latest normalized features
        latest_normalized_features = pd.Series(normalized_data_values[0], index=feature_cols_to_scale)

        # Combine with any non-scaled observation features from latest_computed_features_row
        # The final observation for the model uses columns from 'observation_feature_cols'
        obs_feature_cols = self.feature_config.get('observation_feature_cols', [])
        if not obs_feature_cols: # Default to all columns in latest_computed_features_row if not specified
            obs_feature_cols = latest_computed_features_row.columns.tolist()
<<<<<<< HEAD
            
=======

>>>>>>> 012c4601
        final_observation_values = []
        for col in obs_feature_cols:
            if col in latest_normalized_features.index: # It was a scaled column
                final_observation_values.append(latest_normalized_features[col])
            elif col in latest_computed_features_row.columns: # It was an unscaled column
                final_observation_values.append(latest_computed_features_row[col].iloc[0])
            else:
                self.logger.error(f"Observation column '{col}' not found in latest computed or normalized features for {symbol}. Filling with NaN.")
                final_observation_values.append(np.nan)
<<<<<<< HEAD
        
=======

>>>>>>> 012c4601
        latest_observation_row_np = np.array(final_observation_values)

        # 4. Update normalized feature history buffer and create sequence
        if len(self.normalized_feature_history_buffer) == self.lookback_window and self.lookback_window > 0:
            self.normalized_feature_history_buffer.pop(0) # Remove oldest if using list
        self.normalized_feature_history_buffer.append(latest_observation_row_np)
        # If using deque, append will automatically handle maxlen.

        if len(self.normalized_feature_history_buffer) < self.lookback_window:
            self.logger.debug(f"Normalized feature history buffer for {symbol} has {len(self.normalized_feature_history_buffer)} entries, "
                              f"needs {self.lookback_window} for a full sequence. Returning None for observation.")
            return None, latest_price_series # Not enough history to form a full sequence

        observation_sequence_np = np.array(self.normalized_feature_history_buffer) # Shape: (lookback_window, num_features)
<<<<<<< HEAD
        
=======

>>>>>>> 012c4601
        # Sanity check for NaNs in the final observation sequence
        if np.isnan(observation_sequence_np).any():
            self.logger.warning(f"NaNs detected in the final observation sequence for {symbol}. This might be due to indicator warmup or data issues.")
            # Potentially return None or let the model handle NaNs if designed to. For now, return as is.

        return observation_sequence_np, latest_price_series
<<<<<<< HEAD
    
=======

>>>>>>> 012c4601
    # --- End Live Trading Methods ---<|MERGE_RESOLUTION|>--- conflicted
+++ resolved
@@ -602,19 +602,11 @@
         max_lookback = 0
         if 'RSI' in self.feature_list and 'rsi' in self.feature_config:
             max_lookback = max(max_lookback, self.feature_config['rsi'].get("window", 14))
-<<<<<<< HEAD
-        
+
         if 'EMA' in self.feature_list and 'ema' in self.feature_config:
             for window in self.feature_config['ema'].get('windows', []):
                 max_lookback = max(max_lookback, window)
-        
-=======
-
-        if 'EMA' in self.feature_list and 'ema' in self.feature_config:
-            for window in self.feature_config['ema'].get('windows', []):
-                max_lookback = max(max_lookback, window)
-
->>>>>>> 012c4601
+
         if 'VWAP' in self.feature_list and 'vwap' in self.feature_config:
             # Daily VWAP doesn't have a fixed lookback in the same sense, but rolling VWAP does.
             # If using rolling VWAP, its window should be considered.
@@ -627,11 +619,7 @@
                 max_lookback = max(max_lookback, vwap_window)
             # else for Daily VWAP, it's calculated per day, doesn't add to this numerical max_lookback for buffer length.
             # However, the buffer should ideally be long enough to establish VWAP.
-<<<<<<< HEAD
-        
-=======
-
->>>>>>> 012c4601
+
         # Add other features like Bollinger Bands, MACD, etc. if they are implemented.
         # For example:
         # if 'MACD' in self.feature_list and 'macd' in self.feature_config:
@@ -644,11 +632,7 @@
             self.logger.warning(f"No specific indicator windows found; setting max_indicator_lookback to model's lookback_window: {max_lookback}")
 
         # Ensure it's at least as large as the model's observation sequence length
-<<<<<<< HEAD
-        self._max_indicator_lookback = max(max_lookback, self.lookback_window) 
-=======
         self._max_indicator_lookback = max(max_lookback, self.lookback_window)
->>>>>>> 012c4601
         self.logger.info(f"Determined maximum indicator lookback period: {self._max_indicator_lookback} bars.")
         return self._max_indicator_lookback
 
@@ -702,13 +686,8 @@
             # No, _max_indicator_lookback is for *indicator calculation*.
             # The actual buffer for raw data should be at least _max_indicator_lookback.
             # Then, from the computed features, we take `self.lookback_window` for the model.
-<<<<<<< HEAD
-            buffer_needed_for_indicators = self._max_indicator_lookback 
-            
-=======
             buffer_needed_for_indicators = self._max_indicator_lookback
 
->>>>>>> 012c4601
             if len(self.live_data_buffer) > buffer_needed_for_indicators:
                  self.live_data_buffer = self.live_data_buffer.iloc[-buffer_needed_for_indicators:]
             self.logger.info(f"live_data_buffer initialized with {len(self.live_data_buffer)} bars after warmup and trim.")
@@ -723,24 +702,14 @@
                     if warmup_norm_features_df is not None and not warmup_norm_features_df.empty:
                         obs_cols = self.feature_config.get('observation_feature_cols', warmup_norm_features_df.columns.tolist())
                         warmup_obs_features = warmup_norm_features_df[obs_cols]
-<<<<<<< HEAD
-                        
-=======
-
->>>>>>> 012c4601
+
                         # Populate the history buffer with the most recent `lookback_window` observations
                         num_to_take = min(len(warmup_obs_features), self.lookback_window)
                         for i in range(num_to_take):
                             # Append as list or 1-row DataFrame/Series
-<<<<<<< HEAD
-                            self.normalized_feature_history_buffer.append(warmup_obs_features.iloc[-(num_to_take - i)].values) 
-                        self.logger.info(f"Normalized feature history buffer populated with {len(self.normalized_feature_history_buffer)} entries from warmup data.")
-        
-=======
                             self.normalized_feature_history_buffer.append(warmup_obs_features.iloc[-(num_to_take - i)].values)
                         self.logger.info(f"Normalized feature history buffer populated with {len(self.normalized_feature_history_buffer)} entries from warmup data.")
 
->>>>>>> 012c4601
         self._is_live_session_initialized = True
         self.logger.info("Live trading session initialized successfully.")
 
@@ -762,19 +731,11 @@
         if not self._is_live_session_initialized:
             self.logger.error("Live session not initialized. Call initialize_live_session() first.")
             return None, None
-<<<<<<< HEAD
-        
+
         if self.scaler is None:
             self.logger.error(f"Scaler for {symbol} is not loaded. Cannot process live bar.")
             return None, None
-            
-=======
-
-        if self.scaler is None:
-            self.logger.error(f"Scaler for {symbol} is not loaded. Cannot process live bar.")
-            return None, None
-
->>>>>>> 012c4601
+
         if not isinstance(new_bar_df.index, pd.DatetimeIndex) or len(new_bar_df) != 1:
             self.logger.error("New bar data must be a single-row DataFrame with a DatetimeIndex.")
             return None, new_bar_df.iloc[-1] if not new_bar_df.empty else None
@@ -787,11 +748,7 @@
             self.live_data_buffer = pd.concat([self.live_data_buffer, new_bar_df])
         else:
             self.live_data_buffer = self.live_data_buffer.append(new_bar_df)
-<<<<<<< HEAD
-        
-=======
-
->>>>>>> 012c4601
+
         # Trim buffer to keep only necessary length for indicator calculation
         # Max length needed is _max_indicator_lookback (which includes model's lookback_window if larger)
         # No, _max_indicator_lookback is for indicator calculation only.
@@ -799,11 +756,7 @@
         min_buffer_len_for_indicators = self._max_indicator_lookback
         if len(self.live_data_buffer) > min_buffer_len_for_indicators + 20: # Keep a bit extra margin
             self.live_data_buffer = self.live_data_buffer.iloc[-(min_buffer_len_for_indicators + 20):]
-<<<<<<< HEAD
-        
-=======
-
->>>>>>> 012c4601
+
         if len(self.live_data_buffer) < min_buffer_len_for_indicators:
             self.logger.warning(f"Live data buffer size ({len(self.live_data_buffer)}) is less than "
                                 f"max indicator lookback ({min_buffer_len_for_indicators}). Features might be unstable or NaN.")
@@ -816,20 +769,12 @@
         if current_features_df is None or current_features_df.empty:
             self.logger.warning(f"Feature computation on live buffer for {symbol} yielded no data. Buffer size: {len(self.live_data_buffer)}")
             return None, latest_price_series
-<<<<<<< HEAD
-        
-=======
-
->>>>>>> 012c4601
+
         # 3. Normalize the latest set of features
         # We only need to normalize the features corresponding to the *latest bar* for the model input.
         # However, the scaler expects a 2D array.
         latest_computed_features_row = current_features_df.iloc[-1:] # Keep as DataFrame for column selection
-<<<<<<< HEAD
-        
-=======
-
->>>>>>> 012c4601
+
         # Ensure columns for scaling are present (as done in normalize_features)
         feature_cols_to_scale = self.feature_config.get('feature_cols_to_scale', [])
         if not feature_cols_to_scale: # Auto-detect if not specified
@@ -841,11 +786,7 @@
             return None, latest_price_series
 
         data_to_scale = latest_computed_features_row[feature_cols_to_scale]
-<<<<<<< HEAD
-        
-=======
-
->>>>>>> 012c4601
+
         try:
             normalized_data_values = self.scaler.transform(data_to_scale) # Input must be 2D
         except Exception as e:
@@ -860,11 +801,7 @@
         obs_feature_cols = self.feature_config.get('observation_feature_cols', [])
         if not obs_feature_cols: # Default to all columns in latest_computed_features_row if not specified
             obs_feature_cols = latest_computed_features_row.columns.tolist()
-<<<<<<< HEAD
-            
-=======
-
->>>>>>> 012c4601
+
         final_observation_values = []
         for col in obs_feature_cols:
             if col in latest_normalized_features.index: # It was a scaled column
@@ -874,11 +811,7 @@
             else:
                 self.logger.error(f"Observation column '{col}' not found in latest computed or normalized features for {symbol}. Filling with NaN.")
                 final_observation_values.append(np.nan)
-<<<<<<< HEAD
-        
-=======
-
->>>>>>> 012c4601
+
         latest_observation_row_np = np.array(final_observation_values)
 
         # 4. Update normalized feature history buffer and create sequence
@@ -893,20 +826,12 @@
             return None, latest_price_series # Not enough history to form a full sequence
 
         observation_sequence_np = np.array(self.normalized_feature_history_buffer) # Shape: (lookback_window, num_features)
-<<<<<<< HEAD
-        
-=======
-
->>>>>>> 012c4601
+
         # Sanity check for NaNs in the final observation sequence
         if np.isnan(observation_sequence_np).any():
             self.logger.warning(f"NaNs detected in the final observation sequence for {symbol}. This might be due to indicator warmup or data issues.")
             # Potentially return None or let the model handle NaNs if designed to. For now, return as is.
 
         return observation_sequence_np, latest_price_series
-<<<<<<< HEAD
-    
-=======
-
->>>>>>> 012c4601
+
     # --- End Live Trading Methods ---