--- conflicted
+++ resolved
@@ -1,4 +1,3 @@
-<<<<<<< HEAD
 data_augmentation:
   noise_injection: true
   noise_level: 0.02
@@ -22,164 +21,41 @@
   metrics:
   - total_return
   - num_trades
-=======
-# Test configuration for OrchestratorAgent and its components
-# Used in OrchestratorAgent.__main__ and potentially main.py examples
-
+feature_engineering:
+  ema:
+    windows:
+    - 10
+    - 20
+  feature_cols_to_scale:
+  - rsi_14
+  - ema_10
+  - ema_20
+  - hour_of_day
+  features:
+  - RSI
+  - EMA
+  - Time
+  lookback_window: 3
+  observation_feature_cols:
+  - rsi_14
+  - ema_10
+  - ema_20
+  - hour_of_day
+  - Close
+  rsi:
+    window: 14
+  time_features:
+  - hour_of_day
+ibkr_connection: null
 paths:
-  data_dir_raw: 'data/raw_orch_test/'
-  data_dir_processed: 'data/processed_orch_test/'
-  scalers_dir: 'data/scalers_orch_test/'
-  model_save_dir: 'models/orch_test/'
-  tensorboard_log_dir: 'logs/tensorboard_orch_test/'
-  reports_dir: 'reports/orch_test/'
-
-ibkr_connection: # Keep null for tests not requiring live IBKR connection
-  host: '127.0.0.1'
-  port: 7497 # Paper TWS
-  clientId: 105
-  timeout_seconds: 10
-  readonly: false # For live trading, this must be false
-  account_id: "DUxxxxxxx" # Example Paper Account ID, replace with actual if testing live
-
->>>>>>> 012c4601
-feature_engineering:
-  features: ['RSI', 'EMA', 'Time', 'VWAP'] # Included VWAP
-  rsi: {'window': 14}
-  ema: {'windows': [10, 20], 'ema_diff': True}
-  vwap: {'window': None, 'group_by_day': True } # Daily VWAP
-  time_features: ['hour_of_day', 'day_of_week'] # Raw time features
-  sin_cos_encode: ['hour_of_day', 'day_of_week'] # Which of the time_features to sin/cos encode
-  lookback_window: 5 # For RL agent's observation sequence
-  # Columns to be scaled by StandardScaler
-  feature_cols_to_scale:
-    - 'rsi_14'
-    - 'ema_10'
-    - 'ema_20'
-    - 'ema_diff'
-    - 'vwap_deviation' # Assuming vwap_deviation is generated
-    - 'hour_sin'       # Scaled sin/cos encoded features
-    - 'hour_cos'
-    - 'day_of_week_sin'
-    - 'day_of_week_cos'
-  # Final columns to be included in the observation sequence for the model
-  observation_feature_cols:
-    - 'rsi_14'
-    - 'ema_10'
-    - 'ema_20'
-    - 'ema_diff'
-    - 'vwap_deviation'
-    - 'hour_sin'
-    - 'hour_cos'
-    - 'day_of_week_sin'
-    - 'day_of_week_cos'
-    # Optionally include raw Close or Volume if needed by model, but usually not if normalized
-    # - 'Close'
-    # - 'Volume'
-
-environment: # Parameters for IntradayTradingEnv
-  initial_capital: 50000.0
-  transaction_cost_pct: 0.0005 # Lowered transaction cost
-  reward_scaling: 1.0
-  max_episode_steps: null # null means use length of data
-  log_trades_in_env: True
-  position_sizing_pct_capital: 0.25 # For env's internal sizing if used
-  trade_cooldown_steps: 1 # Cooldown of 1 step in env
-
+  data_dir_processed: data/processed_orch_test/
+  data_dir_raw: data/raw_orch_test/
+  model_save_dir: models/orch_test/
+  reports_dir: reports/orch_test/
+  scalers_dir: data/scalers_orch_test/
+  tensorboard_log_dir: logs/tensorboard_orch_test/
 training:
-  total_timesteps: 2000 # Reduced for quicker test runs
   checkpoint_freq: 500
-<<<<<<< HEAD
   data_duration_for_fetch: 10 D
   log_interval: 50
-  total_timesteps: 2000
-
-live_trading:
-  enabled: false
-  symbol: AAPL
-  data_interval: 5 secs
-  production_model_path: models/live/prod_model.zip
-  historical_warmup_bars: 100
-  portfolio_sync_interval_minutes: 15
-  trade_quantity_type: fixed_shares
-  trade_quantity_value: 1.0
-  order_type: MKT
-  time_in_force: DAY
-  contract_details:
-    sec_type: STK
-    exchange: SMART
-    currency: USD
-    use_rth_for_warmup: true
-=======
-  console_log_interval_episodes: 10 # SB3 model.learn log_interval for episodes
-  data_duration_for_fetch: "10 D" # For DataAgent fetching historical data
-  use_eval_callback: false # Set to true to enable EvalCallback during training
-  eval_freq: 1000 # Frequency of evaluation if EvalCallback is used
-
-evaluation:
-  metrics: ['total_return', 'sharpe_ratio', 'max_drawdown', 'num_trades', 'win_rate']
-  data_duration_for_fetch: "5 D" # For DataAgent fetching historical data for evaluation runs
-
-data_preprocessing:
-  impute_missing: True
-  normalize: False # Normalization is handled by FeatureAgent's StandardScaler
-
-data_augmentation:
-  noise_injection: False # Disabled for simpler testing initially
-  noise_level: 0.01
-  random_scaling: False
-  scale_min: 0.98
-  scale_max: 1.02
-  window_slicing: False # If true, slices training data to 'window_size'
-  window_size: 60
-
-# Walk-forward validation settings (conceptual, used if Orchestrator calls run_walk_forward_evaluation)
-walk_forward:
-  enabled: false # Set to true to run walk-forward in Orchestrator __main__
-  overall_start_date: "2023-01-01"
-  overall_end_date: "2023-03-31"
-  train_window_days: 60
-  eval_window_days: 15
-  step_days: 15 # How many days to step forward for the next fold
-  data_interval: "1min" # Interval for data used in walk-forward
-  use_cached_data: false
-
-# Scheduling settings for automated retraining (conceptual)
-scheduling:
-  retrain_symbol: "SCHED_DUMMY"
-  retrain_interval: "1min"
-  retrain_data_start_offset_days: 90 # e.g. use data from 90 days ago
-  retrain_data_end_offset_days: 1    # e.g. up to yesterday
-  evaluate_after_retrain_duration_days: 14 # Evaluate on last 2 weeks of data
-  use_cached_data_for_scheduled_run: false
-
-# Live trading specific configurations
-live_trading:
-  enabled: false # Master switch for live trading mode
-  symbol: "AAPL" # Default symbol for live trading
-  data_interval: "5 secs" # Interval for live data from DataAgent (usually 5 secs from IBKR)
-                          # Aggregation to model's interval (e.g. 1min) would happen in Orchestrator/FeatureAgent
-  production_model_path: "models/live/prod_model.zip" # Path to the production-ready model
-
-  trade_quantity_type: "fixed_shares" # Options: "fixed_shares", "percent_of_capital", "fixed_notional"
-  trade_quantity_value: 10.0 # Value for the chosen type (e.g., 10 shares, 0.02 for 2% of capital, 5000 for $5000 notional)
-
-  order_type: "MKT" # Default order type: "MKT", "LMT"
-  limit_price_offset_pct: 0.001 # For LMT orders: e.g., 0.001 (0.1%) away from current price.
-                               # BUY LMT = current_price * (1 - offset), SELL LMT = current_price * (1 + offset)
-  time_in_force: "DAY" # Order TIF: "DAY", "GTC"
-
-  contract_details: # Specify if non-standard or for clarity
-    sec_type: "STK"
-    exchange: "SMART" # Use "SMART" for IB's smart routing
-    currency: "USD"
-    primary_exchange: "NASDAQ" # Important for some US stocks like AAPL, MSFT
-
-  portfolio_sync_interval_minutes: 15 # How often to sync local portfolio with broker
-  historical_warmup_bars: 200 # Number of historical bars to feed FeatureAgent at start
-                              # Should be >= max indicator lookback + model lookback sequence length
-
-  market_open_time: "09:30:00"   # Example for US Equities
-  market_close_time: "16:00:00"  # Example for US Equities
-  market_time_zone: "America/New_York" # IANA time zone for market open/close
->>>>>>> 012c4601
+  total_timesteps: 2000